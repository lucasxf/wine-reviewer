1# CLAUDE.md

This file provides guidance to Claude Code (claude.ai/code) when working with code in this repository.

---

# 📋 PART 1: GENERAL (Cross-stack Guidelines)

> **Use this section for:** Monorepo-wide rules, general architecture, documentation strategy, project overview.
> **Reusable in:** Any project type (fullstack, backend-only, frontend-only).

## Project Overview

**Wine Reviewer** is a mobile-first wine rating application built as a monorepo. The MVP allows users to rate wines (1-5 glasses, not stars), view others' reviews, comment on reviews, and optionally upload photos.

**Core Principles:**
- Quality over speed
- MVP must use 100% free hosting
- Source code in English (Brazilian developer, PT-BR for documentation/comments when beneficial)

## Tech Stack Overview

### Mobile App (`apps/mobile/`)
- **Framework:** Flutter 3.x
- **State Management:** Riverpod (or Bloc if decided/documented)
- **Navigation:** go_router
- **HTTP Client:** dio
- **Models:** freezed + json_serializable
- **Storage:** flutter_secure_storage (for tokens)
- **Image Handling:** image_picker, cached_network_image

### Backend API (`services/api/`)
- **Framework:** Spring Boot 3 with Java 21
- **Database:** PostgreSQL 16
- **Migrations:** Flyway
- **Testing:** Testcontainers for integration tests
- **API Docs:** springdoc-openapi (OpenAPI/Swagger)
- **Authentication:** Google OAuth/OpenID + JWT (short-lived) + refresh tokens

### Infrastructure (`infra/`)
- **Local Dev:** Docker Compose (postgres + api services)
- **CI/CD:** GitHub Actions with path-based triggers
- **Hosting (MVP):** 100% free tier services only
  - Backend: EC2 Free Tier or Render Free or equivalent
  - Database: Supabase Free or local Postgres
  - Storage: S3 Free Tier or Supabase Storage Free (pre-signed URLs)
  - Observability: Grafana Cloud Free or CloudWatch Free Tier

## Monorepo Structure

```
wine-reviewer/
├── apps/mobile/          # Flutter mobile app
├── services/api/         # Spring Boot API
├── infra/                # Docker Compose, deployment configs
├── prompts/              # AI prompt pack and agent schemas
├── .github/workflows/    # CI/CD pipelines with path filters
└── ADRs/                 # Architecture Decision Records (future)
```

## General Code Conventions

### Universal Rules
- All source code in English
- Comments and logs can be in Portuguese (Brazilian developer)
- Quality over speed—take time to design and test properly
- Avoid overengineering; implement MVP features first
- Never commit secrets, API keys, or credentials
- Use free tools and assets with proper licenses only
- **Auto-add new commands to JSON config files** - When creating new slash commands or custom commands, automatically add them to the appropriate JSON configuration files (e.g., `.claude/commands.json`, VSCode settings, etc.) without requiring explicit user request. This ensures commands are immediately available for use. *(Added 2025-10-22)*

### Git & CI/CD
- **CI/CD Pipelines:** Path filters to avoid unnecessary runs
  - API Pipeline: Triggers on `services/api/**` or `.github/workflows/ci-api.yml`
  - Mobile Pipeline: Triggers on `apps/mobile/**` or `.github/workflows/ci-app.yml`
  - Release: Manual workflow dispatch with semantic versioning input
- Caching for dependencies (Maven, Flutter pub)
- Run tests before build/deploy steps
- **Branch Separation:** When creating tooling/infrastructure changes (commands, agents, configs) during an active feature branch session, create a separate feature branch for those changes. Keep feature branches focused on single concerns to avoid PR pollution and maintain clean git history. *(Added 2025-10-31)*

### Docker
- Multi-stage builds for smaller images
- Health checks for dependent services
- Named volumes for data persistence

## Architecture & Design (Cross-stack)

### Domain Model (DDD-lite)
Core entities shared across frontend/backend:
- **User** (`app_user`): display_name, email, avatar_url, google_id
- **Wine**: name, winery, country, grape, year, image_url
- **Review**: user_id, wine_id, rating (1-5), notes, photo_url
- **Comment**: review_id, author_id, text

### Authentication Flow (Cross-stack)
1. User signs in with Google (mobile app uses google_sign_in)
2. App sends Google ID token to backend
3. Backend validates with Google OAuth/OpenID, creates/updates user
4. Backend issues short-lived JWT + refresh token
5. App stores tokens securely (flutter_secure_storage)
6. Protected endpoints require valid JWT

### Image Upload Flow (Cross-stack)
1. Client requests pre-signed URL from API
2. API generates pre-signed URL (S3 or Supabase Storage)
3. Client uploads image directly to storage using pre-signed URL (PUT)
4. Client sends final photo URL to API with review data
5. Enforce limits: file size, MIME types, expiration

## Testing Strategy (General)

**CRITICAL RULE: Test-After-Implementation**
- **Always create tests immediately after implementing testable classes**
- Testable classes include: Services, Repositories, Controllers, Utilities, Business Logic
- Non-testable classes (skip tests): Configuration classes, DTOs, Entities (unless complex logic)
- **Workflow:** Implement class → Write tests → Verify tests pass → Move to next task
- Never defer test writing to "later" - tests are part of the implementation

## Documentation Strategy

**CRITICAL RULE: Living Documentation**

Documentation must be updated **at the end of each development session** to reflect the current state of the application.

**CRITICAL RULE: Documentation Organization (3-Part Structure)**

All main documentation files (`CLAUDE.md`, `CODING_STYLE.md`, `README.md`) **must** be organized in 3 parts:
1. **PART 1: GENERAL** - Cross-stack guidelines, project overview, universal rules
2. **PART 2: BACKEND** - Backend-specific (Java/Spring Boot) setup, conventions, testing
3. **PART 3: FRONTEND** - Frontend-specific (Flutter/Dart) setup, conventions, testing

**Benefits:**
- ✅ **Reusable**: Copy only relevant sections for new projects (backend-only, frontend-only, fullstack)
- ✅ **Organized**: No mixing of stack-specific guidelines
- ✅ **Scalable**: Easy to add new sections (PART 4: BFF, PART 5: Infrastructure, etc.)
- ✅ **Clear**: Each section has clear delimiters and usage instructions

### Files to Update After Significant Changes

1. **`ROADMAP.md`** (UPDATED EACH SESSION)
   - Update when: End of every development session
   - Include: Move completed items to "Implemented", update priorities, new tasks
   - Use command: `/update-roadmap` or `/finish-session`

2. **`LEARNINGS.md`** (updated when significant)
   - Update when: Significant learnings, technical decisions, or problems solved
   - Include: Session log with Backend/Frontend/Infrastructure subsections
   - Format: Hybrid chronological (sessions with stack subsections)

3. **`CLAUDE.md`** (this file - update rarely)
   - Update when: New architectural patterns, critical directives
   - Don't update: For roadmap (use ROADMAP.md) or learnings (use LEARNINGS.md)
   - **Structure:** 3 parts (General/Backend/Frontend/Infrastructure)

4. **`CODING_STYLE.md`** (update when new conventions)
   - Update when: New code patterns or conventions are identified
   - Include: Examples of correct/incorrect usage, rationale
   - **Structure:** 3 parts (General/Backend/Frontend/Infrastructure)

5. **`README.md`** (update when features added)
   - Update when: New features, endpoints, or major configuration changes
   - Include: Setup instructions, feature overview
   - **Structure:** 3 parts (General/Backend/Frontend)

6. **OpenAPI/Swagger Documentation** (Backend - CRITICAL)
   - **Update immediately** when creating/modifying REST API endpoints
   - How: Add/update `@Tag`, `@Operation`, `@ApiResponses`, `@Parameter` annotations
   - Required for: **Every new endpoint** (no exceptions)
   - Verify: Check Swagger UI at `/swagger-ui.html` after updates

### What Constitutes "Significant Changes"
- ✅ New features implemented (services, controllers, domain logic)
- ✅ New REST endpoints created or existing ones modified
- ✅ Architectural changes (new exception hierarchy, security patterns)
- ✅ New coding conventions identified
- ✅ Important dependency updates
- ❌ Minor bug fixes or refactorings (unless they establish new patterns)

### Update Format
- **ROADMAP.md:** Update at end of each session (use `/update-roadmap` or `/finish-session`)
- **LEARNINGS.md:** Add session entry when significant decisions/learnings occur
- **CLAUDE.md / CODING_STYLE.md:** Update only for new patterns/conventions, include date
- **README.md:** Update when features/setup changes, keep current with implementation

## Custom Slash Commands & Agents for Productivity

This project includes **custom slash commands** and **8 specialized agents** to streamline common workflows.

### Slash Commands
Type the command in Claude Code CLI to expand it into a full prompt.

**Workflow Commands:**
- `/start-session [context]` - Load project context (CLAUDE.md, CODING_STYLE.md, ROADMAP.md, README.md) to begin session
- `/finish-session [commit-context]` - Run tests, prompt for doc updates, show git diff, create commit
- `/update-roadmap <what-was-completed>` - Update ROADMAP.md (move completed items, reprioritize next steps)

**Development Commands:**
- `/directive <content>` - Add new directive to CLAUDE.md or CODING_STYLE.md with deduplication check
- `/review-code [path]` - Analyze code quality, test coverage, CODING_STYLE.md adherence
- `/quick-test <ServiceName>` - Run unit + integration tests for specific class

**Backend Commands (Java/Spring):**
- `/build-quiet` - Clean build in quiet mode
- `/verify-quiet` - Run full verification (build + tests) in quiet mode
- `/test-service` - Run tests for specific service class
- `/docker-start` - Start all Docker services (PostgreSQL + API)
- `/docker-stop` - Stop all Docker services
- `/api-doc` - Open API documentation (Swagger UI)

**Command Templates:** Reusable versions available at `C:\repo\claude-command-templates\` for new projects.

### Custom Agents (8 Specialized Agents)

This project includes **8 custom agents** designed for specific development tasks:

1. **automation-sentinel** - Meta-agent for automation health, metrics, and optimization
2. **backend-code-reviewer** - Java/Spring Boot code review and best practices enforcement
3. **cross-project-architect** - Pattern extraction, templates, and new project setup
4. **flutter-implementation-coach** - Flutter coding, Riverpod, Dio, debugging assistance
5. **frontend-ux-specialist** - UI/UX design, screen layouts, Material Design
6. **learning-tutor** - Teaching concepts, structured learning, exercises
7. **session-optimizer** - Token efficiency, session planning, workflow optimization
8. **tech-writer** - Documentation (external + in-code), ADRs, Javadoc, OpenAPI

**Agent Details:** See `.claude/agents/README.md` for comprehensive usage guide, workflows, and best practices.

## Important Constraints

1. **Free Hosting Only:** MVP must run on 100% free services (AWS Free Tier preferred but not required)
2. **No Paid Services:** All tools, libraries, and cloud resources must have free tiers adequate for ~1000 users
3. **Security First:** Short-lived tokens, CORS restrictions, input validation, secure storage
4. **Mobile-First:** Primary target is Android (Galaxy S24 Ultra); iOS support is future work
5. **Scalability Awareness:** Design for moderate scale but avoid premature optimization

## Development Phases

The project follows a phased approach:
- **F0 (Setup):** Monorepo, linters, Docker Compose, basic CI/CD
- **F1 (Domain & API):** Core entities, Review/Comment endpoints, Google login, Flyway, Testcontainers
- **F2 (Flutter MVP):** Login screen, feed, new review with photo, review details with comments
- **F3 (Observability):** Logs, metrics, tracing
- **F4 (CI/CD):** Full pipelines, Docker builds, free-tier deployment
- **F5 (Play Store):** App signing, bundle, store listing, privacy policy
- **F6+ (Evolution):** Follow users, recommendations, i18n, API integrations

---

# ⚙️ PART 2: BACKEND (Java/Spring Boot Specific)

> **Use this section for:** Backend-only projects, microservices, Spring Boot APIs.
> **Copy from here when creating:** Backend microservices, REST APIs, Spring Boot projects.

## Command Execution Guidelines

**CRITICAL RULE:** Always use non-verbose/quiet mode for commands to optimize token usage.

**Examples:**
- Maven: `./mvnw test -q`, `./mvnw verify -q`
- Docker: `docker compose up -d --build --quiet-pull`
- Use `--quiet`, `-q`, or `--silent` flags when available

**Exception:** Use verbose mode only if user explicitly requests it.

## Backend Development Commands

```bash
cd services/api

# Run locally (requires local Postgres or use docker-compose)
./mvnw spring-boot:run

# Build and run tests (quiet mode)
./mvnw verify -q

# Run tests only (quiet mode)
./mvnw test -q

# Run integration tests only (quiet mode)
./mvnw test -q -Dtest=*IT

# Clean build (quiet mode)
./mvnw clean install -q

# Run with specific profile
./mvnw spring-boot:run -Dspring-boot.run.profiles=dev

# Access OpenAPI docs when running
# http://localhost:8080/swagger-ui.html
```

### Infrastructure (Backend-specific)
```bash
cd infra

# Start all services (Postgres + API) - quiet mode
docker compose up -d --build --quiet-pull

# View logs
docker compose logs -f --tail=50 api

# Stop services and remove volumes
docker compose down -v
```

## Backend Architecture

<<<<<<< HEAD
### Package Structure (CRUD-style for current implementation)
=======
## Custom Slash Commands

This project includes custom slash commands for streamlined workflows:

**Session Management:**
- `/start-session [context]` - Load project context to begin session
- `/resume-session [context-file]` - Resume with saved context from `prompts/responses/`
- `/save-response [filename]` - Save Claude's response to `prompts/responses/` for later retrieval
- `/finish-session [context]` - Run tests, update docs, create commit

Commands are located in `.claude/commands/`. See individual command files for detailed usage.

## Architecture & Design

### Monorepo Structure
>>>>>>> 6e7381da
```
com.winereviewer.api/
├── application/dto/      # Request/Response DTOs
├── config/               # @Configuration, @ConfigurationProperties
├── controller/           # REST endpoints
├── domain/               # Entities
├── exception/            # Custom exceptions and @ControllerAdvice
├── repository/           # Spring Data JPA repositories
├── security/             # Security filters and utilities (not @Configuration)
├── service/              # Business logic interfaces and implementations
```

### Database Schema (PostgreSQL)
- UUIDs as primary keys
- Timestamptz for audit fields
- Indexes on foreign keys and sorting columns (e.g., `created_at DESC`)
- Cascade delete for comments when review is deleted
- Check constraints (e.g., rating between 1-5)

Key indexes:
- `idx_review_wine_created` on review(wine_id, created_at desc)
- `idx_review_user_created` on review(user_id, created_at desc)
- `idx_comment_review_created` on comment(review_id, created_at desc)

### Observability (Backend)
- Structured JSON logs
- HTTP metrics (p95 latency)
- Distributed tracing with OpenTelemetry
- OTLP export to Grafana Cloud Free or CloudWatch Free

## Backend Code Conventions

**See `CODING_STYLE.md` Part 2 (Backend) for detailed conventions.**

**Key Rules:**
- Constructor injection only (never `@Autowired` on fields)
- `@ConfigurationProperties` over `@Value` (type-safe configuration)
- Maven versions in `<properties>` with placeholders
- Java 21 features encouraged (var, records, pattern matching)
- Method ordering: public → private (invocation flow)
- OpenAPI/Swagger annotations required for all REST endpoints

### Exception Handling (Backend)
- Custom domain exceptions extending base `DomainException`
- Clear messages (can be in Portuguese)
- GlobalExceptionHandler with `@ControllerAdvice` for REST error responses
- Never use generic RuntimeExceptions for business logic errors

**Exception Hierarchy:**
```
DomainException (abstract)
├── ResourceNotFoundException (404 NOT FOUND)
├── InvalidRatingException (400 BAD REQUEST)
├── UnauthorizedAccessException (403 FORBIDDEN)
├── BusinessRuleViolationException (422 UNPROCESSABLE ENTITY)
└── InvalidTokenException (401 UNAUTHORIZED)
```

### Logging (Backend)
- Use `@Slf4j` from Lombok
- Log messages can be in Portuguese for context
- Include relevant IDs and context (e.g., `log.info("Review criada com sucesso. ID: {}", review.id())`)

### REST Controllers & OpenAPI Documentation
- **CRITICAL:** ALWAYS add OpenAPI/Swagger annotations when creating new REST endpoints
- Required annotations:
  - `@Tag` - Class level (group endpoints)
  - `@Operation` - Method level (summary + description)
  - `@ApiResponses` - Document ALL possible HTTP status codes
  - `@Parameter` - For path variables and query params
- Workflow: Implement → Document → Test in Swagger UI → Update README.md
- Verify documentation at `/swagger-ui.html` after changes

**HTTP Status Codes to Document:**
- `200 OK` - Successful GET/PUT
- `201 Created` - Successful POST
- `204 No Content` - Successful DELETE
- `400 Bad Request` - Invalid input (validation errors, invalid rating)
- `401 Unauthorized` - Invalid/expired token
- `403 Forbidden` - Ownership violation (trying to modify another user's resource)
- `404 Not Found` - Resource not found (review, wine, user)
- `422 Unprocessable Entity` - Business rule violation (e.g., invalid wine year)
- `500 Internal Server Error` - Unexpected errors
- `501 Not Implemented` - Endpoint planned but not implemented yet

## Backend Testing Strategy

### Pyramid Approach
- **Unit Tests:** Business logic in services, utilities
- **Integration Tests:** API endpoints with Testcontainers (real Postgres)
- Focus on critical paths: authentication, review creation, pagination, comments
- **Naming Convention:** `ClassNameTest` for unit tests, `ClassNameIT` for integration tests
- **Location:** `src/test/java/` mirroring the same package structure as `src/main/java/`

### Testcontainers Integration Tests (CRITICAL - Updated 2025-10-26)

**Why Testcontainers over H2:**
- ✅ **Production Parity:** Tests run against real PostgreSQL (same as prod)
- ✅ **Isolation:** Each test run gets fresh database state
- ✅ **Constraints:** Database constraints (CHECK, FK, CASCADE) work exactly like production
- ✅ **CI/CD Ready:** No manual database setup required

**Base Class Pattern:**
- **AbstractIntegrationTest** - Shared PostgreSQL container across all integration tests
- Static `@Container` with `.withReuse(true)` for performance (avoids container restart per test class)
- `@Transactional` on test class for automatic rollback (test isolation)
- `@DirtiesContext(classMode = AFTER_CLASS)` to clean Spring context after all tests
- `@ActiveProfiles("integration")` to use `application-integration.yml` configuration

**Authentication in Tests:**
- **Helper method:** `authenticated(UUID userId)` creates proper Spring Security authentication
- Returns `RequestPostProcessor` that can be used with `.with(authenticated(userId))`
- Simulates JWT authentication without requiring actual tokens
- Example: `mockMvc.perform(post("/reviews").with(authenticated(testUser.getId())))`

**Mock External Dependencies:**
- **GoogleTokenValidator** - Mocked to avoid external Google API calls
- **S3Client** - Mocked with `@MockBean` to avoid AWS configuration
- Only infrastructure dependencies (database) are real

**Integration Test Structure (ReviewControllerIT example):**
1. **Setup:** `@BeforeEach` creates test data (users, wines) via repositories
2. **Test:** Uses `mockMvc` to make HTTP requests with authentication
3. **Assertions:** Verify HTTP response + database state with AssertJ
4. **Cleanup:** Automatic rollback via `@Transactional`

**Key Testing Patterns:**
- **CRUD Coverage:** Create, Read, Update, Delete for all entities
- **Validation:** Test all `@Valid` constraints (null, min/max, format)
- **Authorization:** Test 403 Forbidden without authentication
- **Business Rules:** Test rating 1-5, cascade deletes, foreign keys
- **Pagination:** Test page/size/sort parameters
- **Edge Cases:** Non-existent IDs (404), invalid tokens (401), blank inputs (400)

**Example Integration Test:**
```java
@Test
void shouldCreateReviewWithValidData() throws Exception {
    final var request = new CreateReviewRequest(
            testWine.getId().toString(),
            5,
            "Excelente vinho!",
            "https://example.com/photo.jpg");

    mockMvc.perform(post("/reviews")
                    .contentType(MediaType.APPLICATION_JSON)
                    .with(authenticated(testUser.getId()))
                    .content(objectMapper.writeValueAsString(request)))
            .andDo(print())
            .andExpect(status().isCreated())
            .andExpect(jsonPath("$.rating").value(5))
            .andExpect(jsonPath("$.author.displayName").value(testUser.getDisplayName()));

    // Verify database persistence
    final var reviews = reviewRepository.findAll();
    assertThat(reviews).hasSize(1);
    assertThat(reviews.getFirst().getRating()).isEqualTo(5);
}
```

**Common Mistakes to Avoid:**
- ❌ Using H2 for integration tests (database constraints differ from PostgreSQL)
- ❌ Starting new container per test class (slow - use static shared container)
- ❌ Not mocking external APIs (GoogleTokenValidator, S3Client)
- ❌ Forgetting `@Transactional` (tests pollute database state)
- ❌ Not testing authentication (403 Forbidden scenarios)
- ❌ Isolating closing parenthesis `)` on separate line (see CODING_STYLE.md)

## Backend Entry Points

- **API Main Application:** `services/api/src/main/java/com/winereviewer/api/WineReviewerApiApplication.java`
- **Review Endpoints:** `services/api/src/main/java/com/winereviewer/api/controller/ReviewController.java`
- **Database Migrations:** `services/api/src/main/resources/db/migration/`
- **Configuration:** `services/api/src/main/resources/application.yml`
- **Docker Setup:** `infra/docker-compose.yml`

---

# 📱 PART 3: FRONTEND (Flutter/Dart Specific)

> **Use this section for:** Mobile app development, Flutter projects.
> **Copy from here when creating:** Mobile apps, Flutter projects, cross-platform apps.

## Frontend Development Commands

```bash
cd apps/mobile

# Install dependencies
flutter pub get

# Run app (select Android device)
flutter run

# Lint and analyze
flutter analyze

# Run tests with coverage
flutter test --coverage

# Format code
dart format .

# Generate freezed models
flutter pub run build_runner build --delete-conflicting-outputs
```

## Frontend Architecture

### Folder Structure
- Feature-based folder structure: `lib/features/`, `lib/core/`, `lib/common/widgets/`
- Models and DTOs using freezed + json_serializable
- Consistent formatting with `dart format`
- Widget tests and golden tests for UI components
- Error handling in dio interceptors with retry logic

## Frontend Code Conventions

**See `CODING_STYLE.md` Part 3 (Frontend) for detailed conventions.**

**Key Rules:**
- Feature-first folder structure (`lib/features/`, `lib/core/`, `lib/common/`)
- Models with freezed + json_serializable (immutable data classes)
- Riverpod for state management (compile-time safe, testable)
- Widget tests + golden tests for UI components
- Always format with `dart format` before committing

### Critical Directive: Detailed Frontend Explanations (Added 2025-10-22)

**Context:** The user is a backend engineer with little frontend experience and no Flutter knowledge.

**Rule:** For **ALL** frontend modifications and decisions (directories, files, classes, methods, scripts, widgets, state management, etc.), you **MUST** provide detailed explanations covering:

1. **What** - What is being created/modified (file, class, widget, etc.)
2. **Why** - Why this approach/pattern is being used
3. **How** - How it works in Flutter/Dart context
4. **Alternatives** - What other approaches exist and why this one was chosen
5. **Best Practices** - Flutter/Dart conventions being followed

**Examples:**

<example>
**Bad (no explanation):**
"I'll create `lib/features/auth/presentation/screens/login_screen.dart` with a LoginScreen widget."

**Good (with explanation):**
"I'll create `lib/features/auth/presentation/screens/login_screen.dart` with a LoginScreen widget.

**Explanation:**
- **What:** A StatelessWidget that displays the login UI
- **Why:** Flutter uses widgets as the building blocks of UI. StatelessWidget is used because the UI doesn't need internal mutable state (Riverpod will manage state externally)
- **How:** The widget builds a widget tree with Scaffold (material design structure), Column (vertical layout), TextFormField (email input), and ElevatedButton (submit button)
- **Structure:** Following feature-first architecture - `features/auth/presentation/screens/` separates presentation layer from business logic
- **Alternative:** Could use StatefulWidget with setState, but Riverpod provides better state management for complex apps
- **Best Practice:** Keeping widgets small and focused on presentation, delegating business logic to providers"
</example>

<example>
**Bad (no explanation):**
"I'll use Riverpod for state management."

**Good (with explanation):**
"I'll use Riverpod for state management.

**Explanation:**
- **What:** Riverpod is a reactive caching and data-binding framework for Flutter
- **Why:** It's the modern evolution of Provider (Flutter's recommended state management), with compile-time safety and better testing support
- **How:** Uses providers (similar to services) that widgets can watch/read. When provider state changes, widgets automatically rebuild
- **Key Concepts:**
  - `Provider` - Exposes read-only values (like repositories, services)
  - `StateNotifierProvider` - Exposes mutable state (like authentication status, user profile)
  - `FutureProvider` - Handles async operations (like API calls)
  - `ref.watch()` - Listens to provider changes and rebuilds widget
  - `ref.read()` - One-time read without listening (for callbacks)
- **Alternatives:** BLoC (more verbose, steeper learning curve), GetX (less type-safe), setState (doesn't scale well)
- **Best Practice:** Riverpod provides dependency injection, making code testable and decoupled"
</example>

**Never skip these explanations, even for "simple" changes. Always assume zero Flutter knowledge.**

## Frontend Testing Strategy

### Pyramid Approach
- **Unit Tests:** Business logic, state management
- **Widget Tests:** Individual widgets and screens
- **Golden Tests:** Visual regression testing for key UI components
- Focus on: authentication flow, form validation, image upload, feed rendering

## Frontend Entry Points

- **App Main:** `apps/mobile/lib/main.dart`
- **Router:** `apps/mobile/lib/core/router/app_router.dart`
- **Features:** `apps/mobile/lib/features/`

---

# 🐳 PART 4: INFRASTRUCTURE (Docker, Testcontainers, CI/CD)

> **Use this section for:** DevOps, containerization, testing infrastructure, deployment.
> **Copy from here when creating:** Microservices, containerized apps, CI/CD pipelines.

## Infrastructure Development Commands

```bash
# Docker Compose (local development)
cd infra
docker compose up -d --build         # Start all services
docker compose logs -f               # View logs
docker compose down -v               # Stop and remove volumes

# Integration tests with Testcontainers
cd services/api
./mvnw test -Dtest=*IT              # Run integration tests only
./mvnw verify                        # Run all tests (unit + integration)
./mvnw test                          # Run unit tests only
```

## Docker & Testcontainers

### Docker Compose Setup
- **Services:** PostgreSQL 16 + API
- **Health Checks:** Configured for all dependent services
- **Volumes:** Named volumes for data persistence
- **Networks:** Bridge network for service communication

**Key Files:**
- `infra/docker-compose.yml` - Main compose configuration
- `services/api/Dockerfile` - Multi-stage build for API

### Testcontainers Integration Tests

**Purpose:** Run integration tests against real PostgreSQL database in isolated Docker containers.

**Configuration:**
- **Base Class:** `AbstractIntegrationTest` - Shared PostgreSQL container
- **Profile:** `application-integration.yml` - Test-specific configuration
- **Container:** `postgres:16-alpine` with reuse enabled for speed
- **Isolation:** `@Transactional` on test class for auto-rollback

**Test Structure:**
```
src/test/java/com/winereviewer/api/integration/
├── AbstractIntegrationTest.java       # Base class with Testcontainers setup
├── ReviewControllerIT.java            # Review endpoints (23 tests)
└── AuthControllerIT.java              # Auth endpoints (14 tests)
```

**Why Testcontainers:**
- ✅ **Production Parity:** Tests run against real PostgreSQL (same as prod)
- ✅ **Isolation:** Each test run gets fresh database state
- ✅ **Constraints:** Database constraints (CHECK, FK, CASCADE) work exactly like production
- ✅ **CI/CD Ready:** No manual database setup required

**Important Notes:**
- **Requires Docker:** Testcontainers needs Docker daemon running
- **Shared Container:** Static container reused across all test classes for performance
- **Flyway Enabled:** Migrations run automatically before tests
- **Mock External APIs:** GoogleTokenValidator mocked (no real Google API calls)

### Integration Test Naming Convention
- **Suffix:** `*IT.java` (e.g., `ReviewControllerIT`, `AuthControllerIT`)
- **Location:** Same package as production code, under `src/test/java/`
- **Profile:** Use `@ActiveProfiles("integration")` annotation

## CI/CD Pipeline

### GitHub Actions Workflows
- **API Pipeline:** `.github/workflows/ci-api.yml` - Triggers on `services/api/**` changes
- **Mobile Pipeline:** `.github/workflows/ci-app.yml` - Triggers on `apps/mobile/**` changes
- **Release:** `.github/workflows/release.yml` - Manual workflow with semantic versioning

**Path Filters:** Pipelines only run when relevant files change (avoids unnecessary builds)

**Caching Strategy:**
- Maven dependencies cached for faster API builds
- Flutter pub cache for faster mobile builds

## Infrastructure Entry Points

- **Docker Compose:** `infra/docker-compose.yml`
- **Integration Test Base:** `services/api/src/test/java/com/winereviewer/api/integration/AbstractIntegrationTest.java`
- **Integration Test Profile:** `services/api/src/test/resources/application-integration.yml`
- **CI/CD Workflows:** `.github/workflows/`

---

# 🎯 Current Status & Roadmap

**See `ROADMAP.md` for detailed implementation status, next steps, and backlog.**

**Quick Summary:**
- ✅ Backend API: Review CRUD + Auth (82 tests, 100% passing)
- ✅ Mobile App: Flutter initialized with 10 dependencies
- 🚧 In Progress: Flutter core infrastructure (network layer, router, main.dart)
- 📍 Next: Flutter authentication flow → Image upload → Comments

---

## 📚 Learnings & Technical Decisions Log

**See `LEARNINGS.md` for detailed session logs, technical decisions, problems encountered, and solutions.**

Sessions are organized chronologically (newest-first) with subsections for Backend (☕), Frontend (📱), and Infrastructure (🐳) work.

**Recent Sessions:**
- 2025-10-25: Flutter Mobile App Initialization
- 2025-10-22 (Part 3): Integration Test Authentication Completed
- 2025-10-22 (Part 2): Integration Test Fixes & Code Quality
- 2025-10-22 (Part 1): Integration Test Authentication Architecture

---

## Useful References

**Core Documentation:**
- **`ROADMAP.md`** - Current implementation status, next steps, backlog (updated each session)
- **`LEARNINGS.md`** - Session logs, technical decisions, problems & solutions (chronological archive)
- **`CODING_STYLE.md`** - Detailed coding conventions (organized by General/Backend/Frontend/Infrastructure)
- **`README.md`** - Project setup instructions and overview

**Efficiency & Best Practices:**
- **`C:\repo\ai\claude-code\tips\EFFICIENCY.md`** - Claude Code efficiency guide (token optimization, workflow strategies, file organization tips) - Optional reference for improving development performance

**Automation & Productivity:**
- **Custom Agents:** `.claude/agents/README.md` - 8 specialized agents (automation-sentinel, backend-code-reviewer, cross-project-architect, flutter-implementation-coach, frontend-ux-specialist, learning-tutor, session-optimizer, tech-writer)
- **Slash Commands:** `.claude/commands/` - Custom slash commands for common workflows
- **Command Templates:** `C:\repo\claude-command-templates\` - Reusable slash commands for new projects

**Other References:**
- **Prompt Pack:** `prompts/PACK.md` - AI guidance and agent schemas
- **Stack-specific READMEs:** `apps/mobile/`, `services/api/`, `infra/` - Detailed setup per stack
- **OpenAPI/Swagger:** `http://localhost:8080/swagger-ui.html` - Live API documentation (when backend running)
- **GitHub Actions:** `.github/workflows/` - CI/CD pipelines with path filters
- **Docker Compose:** `infra/docker-compose.yml` - Local development environment<|MERGE_RESOLUTION|>--- conflicted
+++ resolved
@@ -46,8 +46,79 @@
   - Storage: S3 Free Tier or Supabase Storage Free (pre-signed URLs)
   - Observability: Grafana Cloud Free or CloudWatch Free Tier
 
-## Monorepo Structure
-
+## Development Commands
+
+### Mobile App
+```bash
+cd apps/mobile
+
+# Install dependencies
+flutter pub get
+
+# Run app (select Android device)
+flutter run
+
+# Lint and analyze
+flutter analyze
+
+# Run tests with coverage
+flutter test --coverage
+
+# Format code
+dart format .
+```
+
+### Backend API
+```bash
+cd services/api
+
+# Run locally (requires local Postgres or use docker-compose)
+./mvnw spring-boot:run
+
+# Build and run tests
+./mvnw verify
+
+# Run tests only
+./mvnw -q -DskipTests=false verify
+
+# Access OpenAPI docs when running
+# http://localhost:8080/swagger-ui.html
+```
+
+### Infrastructure
+```bash
+cd infra
+
+# Start all services (Postgres + API)
+docker compose up -d --build
+
+# View logs
+docker compose logs -f
+
+# Stop services and remove volumes
+docker compose down -v
+```
+
+### CI/CD
+- **API Pipeline:** Triggers on changes to `services/api/**` or `.github/workflows/ci-api.yml`
+- **Mobile Pipeline:** Triggers on changes to `apps/mobile/**` or `.github/workflows/ci-app.yml`
+- **Release:** Manual workflow dispatch with semantic versioning input
+
+## Custom Slash Commands
+
+This project includes custom slash commands for streamlined workflows:
+
+**Session Management:**
+- `/start-session [context]` - Load project context to begin session
+- `/resume-session [context-file]` - Resume with saved context from `prompts/responses/`
+- `/save-response [filename]` - Save Claude's response to `prompts/responses/` for later retrieval
+- `/finish-session [context]` - Run tests, update docs, create commit
+
+Commands are located in `.claude/commands/`. See individual command files for detailed usage.
+
+## Architecture & Design
+
+### Monorepo Structure
 ```
 wine-reviewer/
 ├── apps/mobile/          # Flutter mobile app
@@ -304,25 +375,7 @@
 
 ## Backend Architecture
 
-<<<<<<< HEAD
 ### Package Structure (CRUD-style for current implementation)
-=======
-## Custom Slash Commands
-
-This project includes custom slash commands for streamlined workflows:
-
-**Session Management:**
-- `/start-session [context]` - Load project context to begin session
-- `/resume-session [context-file]` - Resume with saved context from `prompts/responses/`
-- `/save-response [filename]` - Save Claude's response to `prompts/responses/` for later retrieval
-- `/finish-session [context]` - Run tests, update docs, create commit
-
-Commands are located in `.claude/commands/`. See individual command files for detailed usage.
-
-## Architecture & Design
-
-### Monorepo Structure
->>>>>>> 6e7381da
 ```
 com.winereviewer.api/
 ├── application/dto/      # Request/Response DTOs
